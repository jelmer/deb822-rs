--- conflicted
+++ resolved
@@ -132,50 +132,8 @@
             }
         }
 
-<<<<<<< HEAD
         // By default, insert at the end
         let insertion_index = self.fields.len();
-=======
-        // Field doesn't exist, insert at appropriate location
-        // Try to detect if this is a source or binary package paragraph
-        let field_order = if self
-            .fields
-            .iter()
-            .any(|f| f.name.eq_ignore_ascii_case("Source"))
-        {
-            SOURCE_FIELD_ORDER
-        } else if self
-            .fields
-            .iter()
-            .any(|f| f.name.eq_ignore_ascii_case("Package"))
-        {
-            BINARY_FIELD_ORDER
-        } else {
-            // Default based on what we're inserting
-            if name.eq_ignore_ascii_case("Source") {
-                SOURCE_FIELD_ORDER
-            } else if name.eq_ignore_ascii_case("Package") {
-                BINARY_FIELD_ORDER
-            } else {
-                // Try to determine based on existing fields
-                let has_source_fields = self.fields.iter().any(|f| {
-                    SOURCE_FIELD_ORDER
-                        .iter()
-                        .any(|ord| ord.eq_ignore_ascii_case(&f.name))
-                        && !BINARY_FIELD_ORDER
-                            .iter()
-                            .any(|ord| ord.eq_ignore_ascii_case(&f.name))
-                });
-                if has_source_fields {
-                    SOURCE_FIELD_ORDER
-                } else {
-                    BINARY_FIELD_ORDER
-                }
-            }
-        };
-
-        let insertion_index = self.find_insertion_index(name, field_order);
->>>>>>> df33ea5e
         self.fields.insert(
             insertion_index,
             Field {
