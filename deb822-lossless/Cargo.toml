--- conflicted
+++ resolved
@@ -6,11 +6,7 @@
 description = "A lossless parser for deb822 files"
 repository = { workspace = true }
 homepage = { workspace = true }
-<<<<<<< HEAD
 version = "0.5.0"
-=======
-version = "0.4.7"
->>>>>>> 9e7e0611
 keywords = ["debian", "deb822", "control", "rfc822", "edit"]
 categories = ["parser-implementations"]
 include = ["bench/Sources", "src/*.rs", "bench/*.rs", "examples/*.rs"]
