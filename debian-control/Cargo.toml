[package]
name = "debian-control"
authors = ["Jelmer Vernooĳ <jelmer@debian.org>"]
edition = "2021"
version = "0.2.7"
license = "Apache-2.0"
description = "A parser for Debian control files"
repository = { workspace = true }
homepage = { workspace = true }
keywords = ["debian", "deb822", "rfc822", "lossless", "edit"]
categories = ["parser-implementations"]

[dependencies]
rowan = { version = "0.16", optional = true }
debversion = ">=0.4.7, <0.6"
regex = ">=1, <2"
<<<<<<< HEAD
deb822-lossless = { version = ">=0.4.6, <0.6", path = "../deb822-lossless", optional = true }
=======
deb822-lossless = { version = ">=0.4.7, <0.5", path = "../deb822-lossless", optional = true }
>>>>>>> 9e7e0611
deb822-fast = { path = "../deb822-fast", features = ["derive"], version = ">=0.2.0, <0.3" }
url = ">=2, <3"
pyo3 = { workspace = true, optional = true }
chrono = { version = ">=0.4, <0.5", optional = true }
serde = { version = "1", optional = true }

[features]
default = ["chrono", "lossless"]
python-debian = ["dep:pyo3", "deb822-lossless/python-debian"]
chrono = ["dep:chrono"]
serde = ["dep:serde"]
lossless = ["dep:deb822-lossless", "dep:rowan"]

[[example]]
name = "create-file"
required-features = ["lossless"]

[[example]]
name = "incremental_parse"
required-features = ["lossless"]

[dev-dependencies]
serde_json = "1.0.145"

[badges]
maintenance = { status = "actively-maintained" }<|MERGE_RESOLUTION|>--- conflicted
+++ resolved
@@ -14,11 +14,7 @@
 rowan = { version = "0.16", optional = true }
 debversion = ">=0.4.7, <0.6"
 regex = ">=1, <2"
-<<<<<<< HEAD
-deb822-lossless = { version = ">=0.4.6, <0.6", path = "../deb822-lossless", optional = true }
-=======
-deb822-lossless = { version = ">=0.4.7, <0.5", path = "../deb822-lossless", optional = true }
->>>>>>> 9e7e0611
+deb822-lossless = { version = ">=0.4.7, <0.6", path = "../deb822-lossless", optional = true }
 deb822-fast = { path = "../deb822-fast", features = ["derive"], version = ">=0.2.0, <0.3" }
 url = ">=2, <3"
 pyo3 = { workspace = true, optional = true }
