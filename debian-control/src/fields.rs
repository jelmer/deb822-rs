//! Fields for the control file
use std::str::FromStr;

/// Priority of a package
#[derive(Debug, PartialEq, Eq, PartialOrd, Ord, Hash, Clone)]
pub enum Priority {
    /// Required
    Required,

    /// Important
    Important,

    /// Standard
    Standard,

    /// Optional
    Optional,

    /// Extra
    Extra,
}

impl std::fmt::Display for Priority {
    fn fmt(&self, f: &mut std::fmt::Formatter) -> std::fmt::Result {
        f.write_str(match self {
            Priority::Required => "required",
            Priority::Important => "important",
            Priority::Standard => "standard",
            Priority::Optional => "optional",
            Priority::Extra => "extra",
        })
    }
}

impl std::str::FromStr for Priority {
    type Err = String;

    fn from_str(s: &str) -> Result<Self, Self::Err> {
        match s {
            "required" => Ok(Priority::Required),
            "important" => Ok(Priority::Important),
            "standard" => Ok(Priority::Standard),
            "optional" => Ok(Priority::Optional),
            "extra" => Ok(Priority::Extra),
            _ => Err(format!("Invalid priority: {}", s)),
        }
    }
}

/// A checksum of a file
pub trait Checksum {
    /// Filename
    fn filename(&self) -> &str;

    /// Size of the file, in bytes
    fn size(&self) -> usize;
}

/// SHA1 checksum
#[derive(Debug, Clone, PartialEq, Eq, Hash, Default, PartialOrd, Ord)]
pub struct Sha1Checksum {
    /// SHA1 checksum
    pub sha1: String,

    /// Size of the file, in bytes
    pub size: usize,

    /// Filename
    pub filename: String,
}

impl Checksum for Sha1Checksum {
    fn filename(&self) -> &str {
        &self.filename
    }

    fn size(&self) -> usize {
        self.size
    }
}

impl std::fmt::Display for Sha1Checksum {
    fn fmt(&self, f: &mut std::fmt::Formatter) -> std::fmt::Result {
        write!(f, "{} {} {}", self.sha1, self.size, self.filename)
    }
}

impl std::str::FromStr for Sha1Checksum {
    type Err = String;

    fn from_str(s: &str) -> Result<Self, Self::Err> {
        let mut parts = s.split_whitespace();
        let sha1 = parts.next().ok_or_else(|| "Missing sha1".to_string())?;
        let size = parts
            .next()
            .ok_or_else(|| "Missing size".to_string())?
            .parse()
            .map_err(|e: std::num::ParseIntError| e.to_string())?;
        let filename = parts
            .next()
            .ok_or_else(|| "Missing filename".to_string())?
            .to_string();
        Ok(Self {
            sha1: sha1.to_string(),
            size,
            filename,
        })
    }
}

/// SHA-256 checksum
#[derive(Debug, Clone, PartialEq, Eq, Hash, Default, PartialOrd, Ord)]
pub struct Sha256Checksum {
    /// SHA-256 checksum
    pub sha256: String,

    /// Size of the file, in bytes
    pub size: usize,

    /// Filename
    pub filename: String,
}

impl Checksum for Sha256Checksum {
    fn filename(&self) -> &str {
        &self.filename
    }

    fn size(&self) -> usize {
        self.size
    }
}

impl std::fmt::Display for Sha256Checksum {
    fn fmt(&self, f: &mut std::fmt::Formatter) -> std::fmt::Result {
        write!(f, "{} {} {}", self.sha256, self.size, self.filename)
    }
}

impl std::str::FromStr for Sha256Checksum {
    type Err = String;

    fn from_str(s: &str) -> Result<Self, Self::Err> {
        let mut parts = s.split_whitespace();
        let sha256 = parts.next().ok_or_else(|| "Missing sha256".to_string())?;
        let size = parts
            .next()
            .ok_or_else(|| "Missing size".to_string())?
            .parse()
            .map_err(|e: std::num::ParseIntError| e.to_string())?;
        let filename = parts
            .next()
            .ok_or_else(|| "Missing filename".to_string())?
            .to_string();
        Ok(Self {
            sha256: sha256.to_string(),
            size,
            filename,
        })
    }
}

/// SHA-512 checksum
#[derive(Debug, Clone, PartialEq, Eq, Hash, Default, PartialOrd, Ord)]
pub struct Sha512Checksum {
    /// SHA-512 checksum
    pub sha512: String,

    /// Size of the file, in bytes
    pub size: usize,

    /// Filename
    pub filename: String,
}

impl Checksum for Sha512Checksum {
    fn filename(&self) -> &str {
        &self.filename
    }

    fn size(&self) -> usize {
        self.size
    }
}

impl std::fmt::Display for Sha512Checksum {
    fn fmt(&self, f: &mut std::fmt::Formatter) -> std::fmt::Result {
        write!(f, "{} {} {}", self.sha512, self.size, self.filename)
    }
}

impl std::str::FromStr for Sha512Checksum {
    type Err = String;

    fn from_str(s: &str) -> Result<Self, Self::Err> {
        let mut parts = s.split_whitespace();
        let sha512 = parts.next().ok_or_else(|| "Missing sha512".to_string())?;
        let size = parts
            .next()
            .ok_or_else(|| "Missing size".to_string())?
            .parse()
            .map_err(|e: std::num::ParseIntError| e.to_string())?;
        let filename = parts
            .next()
            .ok_or_else(|| "Missing filename".to_string())?
            .to_string();
        Ok(Self {
            sha512: sha512.to_string(),
            size,
            filename,
        })
    }
}

/// An MD5 checksum of a file
#[derive(Debug, Clone, PartialEq, Eq, Hash, Default, PartialOrd, Ord)]
pub struct Md5Checksum {
    /// The MD5 checksum
    pub md5sum: String,
    /// The size of the file
    pub size: usize,
    /// The filename
    pub filename: String,
}

impl std::fmt::Display for Md5Checksum {
    fn fmt(&self, f: &mut std::fmt::Formatter) -> std::fmt::Result {
        write!(f, "{} {} {}", self.md5sum, self.size, self.filename)
    }
}

impl std::str::FromStr for Md5Checksum {
    type Err = ();

    fn from_str(s: &str) -> Result<Self, Self::Err> {
        let mut parts = s.split_whitespace();
        let md5sum = parts.next().ok_or(())?;
        let size = parts.next().ok_or(())?.parse().map_err(|_| ())?;
        let filename = parts.next().ok_or(())?.to_string();
        Ok(Self {
            md5sum: md5sum.to_string(),
            size,
            filename,
        })
    }
}

impl Checksum for Md5Checksum {
    fn filename(&self) -> &str {
        &self.filename
    }

    fn size(&self) -> usize {
        self.size
    }
}

/// A package list entry
#[derive(Debug, Clone, PartialEq, Eq)]
pub struct PackageListEntry {
    /// Package name
    pub package: String,

    /// Package type
    pub package_type: String,

    /// Section
    pub section: String,

    /// Priority
    pub priority: Priority,

    /// Extra fields
    pub extra: std::collections::HashMap<String, String>,
}

impl PackageListEntry {
    /// Create a new package list entry
    pub fn new(package: &str, package_type: &str, section: &str, priority: Priority) -> Self {
        Self {
            package: package.to_string(),
            package_type: package_type.to_string(),
            section: section.to_string(),
            priority,
            extra: std::collections::HashMap::new(),
        }
    }
}

impl std::fmt::Display for PackageListEntry {
    fn fmt(&self, f: &mut std::fmt::Formatter) -> std::fmt::Result {
        write!(
            f,
            "{} {} {} {}",
            self.package, self.package_type, self.section, self.priority
        )?;
        for (k, v) in &self.extra {
            write!(f, " {}={}", k, v)?;
        }
        Ok(())
    }
}

impl std::str::FromStr for PackageListEntry {
    type Err = String;

    fn from_str(s: &str) -> Result<Self, Self::Err> {
        let mut parts = s.split_whitespace();
        let package = parts
            .next()
            .ok_or_else(|| "Missing package".to_string())?
            .to_string();
        let package_type = parts
            .next()
            .ok_or_else(|| "Missing package type".to_string())?
            .to_string();
        let section = parts
            .next()
            .ok_or_else(|| "Missing section".to_string())?
            .to_string();
        let priority = parts
            .next()
            .ok_or_else(|| "Missing priority".to_string())?
            .parse()?;
        let mut extra = std::collections::HashMap::new();
        for part in parts {
            let mut kv = part.split('=');
            let k = kv
                .next()
                .ok_or_else(|| "Missing key".to_string())?
                .to_string();
            let v = kv
                .next()
                .ok_or_else(|| "Missing value".to_string())?
                .to_string();
            extra.insert(k, v);
        }
        Ok(Self {
            package,
            package_type,
            section,
            priority,
            extra,
        })
    }
}

/// Urgency of a particular package version
#[derive(Debug, Clone, PartialEq, Eq, Hash, Default, PartialOrd, Ord)]
pub enum Urgency {
    /// Low
    #[default]
    Low,
    /// Medium
    Medium,
    /// High
    High,
    /// Emergency
    Emergency,
    /// Critical
    Critical,
}

impl std::fmt::Display for Urgency {
    fn fmt(&self, f: &mut std::fmt::Formatter) -> std::fmt::Result {
        match self {
            Urgency::Low => f.write_str("low"),
            Urgency::Medium => f.write_str("medium"),
            Urgency::High => f.write_str("high"),
            Urgency::Emergency => f.write_str("emergency"),
            Urgency::Critical => f.write_str("critical"),
        }
    }
}

impl FromStr for Urgency {
    type Err = String;

    fn from_str(s: &str) -> Result<Self, Self::Err> {
        match s.to_lowercase().as_str() {
            "low" => Ok(Urgency::Low),
            "medium" => Ok(Urgency::Medium),
            "high" => Ok(Urgency::High),
            "emergency" => Ok(Urgency::Emergency),
            "critical" => Ok(Urgency::Critical),
            _ => Err(format!("invalid urgency: {}", s)),
        }
    }
}

/// Multi-arch policy
#[derive(PartialEq, Eq, Debug, Default)]
pub enum MultiArch {
    /// Indicates that the package is identical across all architectures. The package can satisfy dependencies for other architectures.
    Same,
    /// The package can be installed alongside the same package of other architectures. It doesn't provide files that conflict with other architectures.
    Foreign,
    /// The package is only for its native architecture and cannot satisfy dependencies for other architectures.
    #[default]
    No,
    /// Similar to "foreign", but the package manager may choose not to install it for foreign architectures if a native package is available.
    Allowed,
}

impl std::str::FromStr for MultiArch {
    type Err = String;

    fn from_str(s: &str) -> Result<Self, Self::Err> {
        match s {
            "same" => Ok(MultiArch::Same),
            "foreign" => Ok(MultiArch::Foreign),
            "no" => Ok(MultiArch::No),
            "allowed" => Ok(MultiArch::Allowed),
            _ => Err(format!("Invalid multiarch: {}", s)),
        }
    }
}

impl std::fmt::Display for MultiArch {
    fn fmt(&self, f: &mut std::fmt::Formatter) -> std::fmt::Result {
        f.write_str(match self {
            MultiArch::Same => "same",
            MultiArch::Foreign => "foreign",
            MultiArch::No => "no",
            MultiArch::Allowed => "allowed",
        })
    }
}

<<<<<<< HEAD
/// Format a Debian package description according to Debian policy.
///
/// Package descriptions consist of a short description (synopsis) and a long description.
/// The long description lines are indented with a single space, and empty lines are
/// represented as " ." (space followed by a period).
///
/// # Arguments
///
/// * `short` - The short description (synopsis), typically one line
/// * `long` - The long description, can be multiple lines
///
/// # Returns
///
/// A formatted description string suitable for use in a Debian control file.
=======
/// Standards-Version field value
///
/// Represents a Debian standards version as a tuple of up to 4 components.
/// Commonly used versions include "3.9.8", "4.6.2", etc.
>>>>>>> 93996186
///
/// # Examples
///
/// ```
<<<<<<< HEAD
/// use debian_control::fields::format_description;
///
/// let formatted = format_description("A great package", "This package does amazing things.\nIt is very useful.");
/// assert_eq!(formatted, "A great package\n This package does amazing things.\n It is very useful.");
///
/// // Empty lines become " ."
/// let with_empty = format_description("Summary", "First paragraph.\n\nSecond paragraph.");
/// assert_eq!(with_empty, "Summary\n First paragraph.\n .\n Second paragraph.");
/// ```
pub fn format_description(short: &str, long: &str) -> String {
    let mut result = short.to_string();

    for line in long.lines() {
        result.push('\n');
        if line.trim().is_empty() {
            result.push_str(" .");
        } else {
            result.push(' ');
            result.push_str(line);
        }
    }

    result
=======
/// use debian_control::fields::StandardsVersion;
/// use std::str::FromStr;
///
/// let version = StandardsVersion::from_str("4.6.2").unwrap();
/// assert_eq!(version.major(), 4);
/// assert_eq!(version.minor(), 6);
/// assert_eq!(version.patch(), 2);
/// assert_eq!(version.to_string(), "4.6.2");
///
/// // Versions can be compared
/// let v1 = StandardsVersion::from_str("4.6.2").unwrap();
/// let v2 = StandardsVersion::from_str("4.5.1").unwrap();
/// assert!(v1 > v2);
/// ```
#[derive(Debug, Clone, Copy, PartialEq, Eq, Hash)]
pub struct StandardsVersion {
    major: u8,
    minor: u8,
    patch: u8,
    micro: u8,
}

impl StandardsVersion {
    /// Create a new standards version
    pub fn new(major: u8, minor: u8, patch: u8, micro: u8) -> Self {
        Self {
            major,
            minor,
            patch,
            micro,
        }
    }

    /// Get the major version component
    pub fn major(&self) -> u8 {
        self.major
    }

    /// Get the minor version component
    pub fn minor(&self) -> u8 {
        self.minor
    }

    /// Get the patch version component
    pub fn patch(&self) -> u8 {
        self.patch
    }

    /// Get the micro version component
    pub fn micro(&self) -> u8 {
        self.micro
    }

    /// Convert to a tuple (major, minor, patch, micro)
    pub fn as_tuple(&self) -> (u8, u8, u8, u8) {
        (self.major, self.minor, self.patch, self.micro)
    }
}

impl std::fmt::Display for StandardsVersion {
    fn fmt(&self, f: &mut std::fmt::Formatter) -> std::fmt::Result {
        if self.micro != 0 {
            write!(
                f,
                "{}.{}.{}.{}",
                self.major, self.minor, self.patch, self.micro
            )
        } else if self.patch != 0 {
            write!(f, "{}.{}.{}", self.major, self.minor, self.patch)
        } else if self.minor != 0 {
            write!(f, "{}.{}", self.major, self.minor)
        } else {
            write!(f, "{}", self.major)
        }
    }
}

impl std::str::FromStr for StandardsVersion {
    type Err = String;

    fn from_str(s: &str) -> Result<Self, Self::Err> {
        let parts: Vec<&str> = s.split('.').collect();
        if parts.is_empty() || parts.len() > 4 {
            return Err(format!(
                "Invalid standards version format: {} (expected 1-4 dot-separated components)",
                s
            ));
        }

        let major = parts[0]
            .parse()
            .map_err(|_| format!("Invalid major version: {}", parts[0]))?;
        let minor = if parts.len() > 1 {
            parts[1]
                .parse()
                .map_err(|_| format!("Invalid minor version: {}", parts[1]))?
        } else {
            0
        };
        let patch = if parts.len() > 2 {
            parts[2]
                .parse()
                .map_err(|_| format!("Invalid patch version: {}", parts[2]))?
        } else {
            0
        };
        let micro = if parts.len() > 3 {
            parts[3]
                .parse()
                .map_err(|_| format!("Invalid micro version: {}", parts[3]))?
        } else {
            0
        };

        Ok(Self {
            major,
            minor,
            patch,
            micro,
        })
    }
}

impl PartialOrd for StandardsVersion {
    fn partial_cmp(&self, other: &Self) -> Option<std::cmp::Ordering> {
        Some(self.cmp(other))
    }
}

impl Ord for StandardsVersion {
    fn cmp(&self, other: &Self) -> std::cmp::Ordering {
        self.as_tuple().cmp(&other.as_tuple())
    }
>>>>>>> 93996186
}

#[cfg(test)]
mod tests {
    use super::*;

    #[test]
    fn test_sha1_checksum_filename() {
        let checksum = Sha1Checksum {
            sha1: "abc123".to_string(),
            size: 1234,
            filename: "test.deb".to_string(),
        };
        assert_eq!(checksum.filename(), "test.deb".to_string());
    }

    #[test]
    fn test_md5_checksum_filename() {
        let checksum = Md5Checksum {
            md5sum: "abc123".to_string(),
            size: 1234,
            filename: "test.deb".to_string(),
        };
        assert_eq!(checksum.filename(), "test.deb".to_string());
    }

    #[test]
    fn test_sha256_checksum_filename() {
        let checksum = Sha256Checksum {
            sha256: "abc123".to_string(),
            size: 1234,
            filename: "test.deb".to_string(),
        };
        assert_eq!(checksum.filename(), "test.deb".to_string());
    }

    #[test]
    fn test_sha512_checksum_filename() {
        let checksum = Sha512Checksum {
            sha512: "abc123".to_string(),
            size: 1234,
            filename: "test.deb".to_string(),
        };
        assert_eq!(checksum.filename(), "test.deb".to_string());
    }

    #[test]
<<<<<<< HEAD
    fn test_format_description_basic() {
        let formatted = format_description(
            "A great package",
            "This package does amazing things.\nIt is very useful.",
        );
        assert_eq!(
            formatted,
            "A great package\n This package does amazing things.\n It is very useful."
        );
    }

    #[test]
    fn test_format_description_empty_lines() {
        let formatted = format_description("Summary", "First paragraph.\n\nSecond paragraph.");
        assert_eq!(
            formatted,
            "Summary\n First paragraph.\n .\n Second paragraph."
        );
    }

    #[test]
    fn test_format_description_short_only() {
        let formatted = format_description("Short description", "");
        assert_eq!(formatted, "Short description");
    }

    #[test]
    fn test_format_description_multiple_empty_lines() {
        let formatted = format_description("Test", "Line 1\n\n\nLine 2");
        assert_eq!(formatted, "Test\n Line 1\n .\n .\n Line 2");
    }

    #[test]
    fn test_format_description_whitespace_only_line() {
        let formatted = format_description("Test", "Line 1\n   \nLine 2");
        assert_eq!(formatted, "Test\n Line 1\n .\n Line 2");
    }

    #[test]
    fn test_format_description_complex() {
        let long_desc = "This is a test package.\n\nIt has multiple paragraphs.\n\nAnd even lists:\n - Item 1\n - Item 2";
        let formatted = format_description("Test package", long_desc);
        assert_eq!(
            formatted,
            "Test package\n This is a test package.\n .\n It has multiple paragraphs.\n .\n And even lists:\n  - Item 1\n  - Item 2"
        );
=======
    fn test_standards_version_parse() {
        let v = "4.6.2".parse::<StandardsVersion>().unwrap();
        assert_eq!(v.major(), 4);
        assert_eq!(v.minor(), 6);
        assert_eq!(v.patch(), 2);
        assert_eq!(v.micro(), 0);
        assert_eq!(v.as_tuple(), (4, 6, 2, 0));
    }

    #[test]
    fn test_standards_version_parse_two_components() {
        let v = "3.9".parse::<StandardsVersion>().unwrap();
        assert_eq!(v.major(), 3);
        assert_eq!(v.minor(), 9);
        assert_eq!(v.patch(), 0);
        assert_eq!(v.micro(), 0);
    }

    #[test]
    fn test_standards_version_parse_four_components() {
        let v = "4.6.2.1".parse::<StandardsVersion>().unwrap();
        assert_eq!(v.major(), 4);
        assert_eq!(v.minor(), 6);
        assert_eq!(v.patch(), 2);
        assert_eq!(v.micro(), 1);
    }

    #[test]
    fn test_standards_version_parse_single_component() {
        let v = "4".parse::<StandardsVersion>().unwrap();
        assert_eq!(v.major(), 4);
        assert_eq!(v.minor(), 0);
        assert_eq!(v.patch(), 0);
        assert_eq!(v.micro(), 0);
    }

    #[test]
    fn test_standards_version_display() {
        let v = StandardsVersion::new(4, 6, 2, 0);
        assert_eq!(v.to_string(), "4.6.2");

        let v = StandardsVersion::new(3, 9, 8, 0);
        assert_eq!(v.to_string(), "3.9.8");

        let v = StandardsVersion::new(4, 6, 2, 1);
        assert_eq!(v.to_string(), "4.6.2.1");

        let v = StandardsVersion::new(3, 9, 0, 0);
        assert_eq!(v.to_string(), "3.9");

        let v = StandardsVersion::new(4, 0, 0, 0);
        assert_eq!(v.to_string(), "4");
    }

    #[test]
    fn test_standards_version_comparison() {
        let v1 = "4.6.2".parse::<StandardsVersion>().unwrap();
        let v2 = "4.5.1".parse::<StandardsVersion>().unwrap();
        assert!(v1 > v2);

        let v3 = "4.6.2".parse::<StandardsVersion>().unwrap();
        assert_eq!(v1, v3);

        let v4 = "3.9.8".parse::<StandardsVersion>().unwrap();
        assert!(v1 > v4);

        let v5 = "4.6.2.1".parse::<StandardsVersion>().unwrap();
        assert!(v5 > v1);
    }

    #[test]
    fn test_standards_version_roundtrip() {
        let versions = vec!["4.6.2", "3.9.8", "4.6.2.1", "3.9", "4"];
        for version_str in versions {
            let v = version_str.parse::<StandardsVersion>().unwrap();
            assert_eq!(v.to_string(), version_str);
        }
    }

    #[test]
    fn test_standards_version_invalid() {
        assert!("".parse::<StandardsVersion>().is_err());
        assert!("a.b.c".parse::<StandardsVersion>().is_err());
        assert!("1.2.3.4.5".parse::<StandardsVersion>().is_err());
        assert!("1.2.3.-1".parse::<StandardsVersion>().is_err());
>>>>>>> 93996186
    }
}<|MERGE_RESOLUTION|>--- conflicted
+++ resolved
@@ -427,7 +427,6 @@
     }
 }
 
-<<<<<<< HEAD
 /// Format a Debian package description according to Debian policy.
 ///
 /// Package descriptions consist of a short description (synopsis) and a long description.
@@ -442,17 +441,10 @@
 /// # Returns
 ///
 /// A formatted description string suitable for use in a Debian control file.
-=======
-/// Standards-Version field value
-///
-/// Represents a Debian standards version as a tuple of up to 4 components.
-/// Commonly used versions include "3.9.8", "4.6.2", etc.
->>>>>>> 93996186
 ///
 /// # Examples
 ///
 /// ```
-<<<<<<< HEAD
 /// use debian_control::fields::format_description;
 ///
 /// let formatted = format_description("A great package", "This package does amazing things.\nIt is very useful.");
@@ -476,7 +468,16 @@
     }
 
     result
-=======
+}
+
+/// Standards-Version field value
+///
+/// Represents a Debian standards version as a tuple of up to 4 components.
+/// Commonly used versions include "3.9.8", "4.6.2", etc.
+///
+/// # Examples
+///
+/// ```
 /// use debian_control::fields::StandardsVersion;
 /// use std::str::FromStr;
 ///
@@ -610,7 +611,6 @@
     fn cmp(&self, other: &Self) -> std::cmp::Ordering {
         self.as_tuple().cmp(&other.as_tuple())
     }
->>>>>>> 93996186
 }
 
 #[cfg(test)]
@@ -658,7 +658,6 @@
     }
 
     #[test]
-<<<<<<< HEAD
     fn test_format_description_basic() {
         let formatted = format_description(
             "A great package",
@@ -705,7 +704,9 @@
             formatted,
             "Test package\n This is a test package.\n .\n It has multiple paragraphs.\n .\n And even lists:\n  - Item 1\n  - Item 2"
         );
-=======
+    }
+
+    #[test]
     fn test_standards_version_parse() {
         let v = "4.6.2".parse::<StandardsVersion>().unwrap();
         assert_eq!(v.major(), 4);
@@ -791,6 +792,5 @@
         assert!("a.b.c".parse::<StandardsVersion>().is_err());
         assert!("1.2.3.4.5".parse::<StandardsVersion>().is_err());
         assert!("1.2.3.-1".parse::<StandardsVersion>().is_err());
->>>>>>> 93996186
     }
 }