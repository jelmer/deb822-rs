[package]
name = "apt-sources"
authors = ["Michał Fita <4925040+michalfita@users.noreply.github.com>"]
edition = "2021"
version = "0.1.0"
license = "Apache-2.0"
description = "A parser for APT source files (package repositories specification)"
repository = { workspace = true }
homepage = { workspace = true }
keywords = ["debian", "deb822", "rfc822", "edit", "apt"]
categories = ["parser-implementations"]

[features]
<<<<<<< HEAD
default = ["lossless", "legacy"]
lossless = []
keyserver = ["dep:sequoia-openpgp", "dep:sequoia-net", "dep:tokio"]
legacy = ["dep:regex"]
=======
default = []
key-management = ["dep:sequoia-openpgp", "dep:sequoia-net", "dep:tokio"]
>>>>>>> 45ad4a46

[dependencies]
deb822-fast = { version = ">=0.1", path = "../deb822-fast", features = [
    "derive",
] }
url = { version = "2.5.4", features = ["serde"] }
url-macro = { version = "0.2.0" }
sequoia-net = { version = "0.30", default-features = false, optional = true }
tokio = { version = "1", features = ["rt", "macros"], optional = true }
sequoia-openpgp = { version = "2.0", default-features = false, features = [
    "compression-deflate",
    "crypto-openssl",
], optional = true }
regex = { version = "1.11.1", optional = true }
itertools = { version = "0.14.0" }

[dev-dependencies]
indoc = { version = "2.0.6" }
tempfile = "3"<|MERGE_RESOLUTION|>--- conflicted
+++ resolved
@@ -11,15 +11,10 @@
 categories = ["parser-implementations"]
 
 [features]
-<<<<<<< HEAD
 default = ["lossless", "legacy"]
 lossless = []
-keyserver = ["dep:sequoia-openpgp", "dep:sequoia-net", "dep:tokio"]
 legacy = ["dep:regex"]
-=======
-default = []
 key-management = ["dep:sequoia-openpgp", "dep:sequoia-net", "dep:tokio"]
->>>>>>> 45ad4a46
 
 [dependencies]
 deb822-fast = { version = ">=0.1", path = "../deb822-fast", features = [
