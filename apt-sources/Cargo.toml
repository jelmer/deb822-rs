[package]
name = "apt-sources"
authors = ["Michał Fita <4925040+michalfita@users.noreply.github.com>"]
edition = "2021"
version = "0.2.0"
license = "Apache-2.0"
description = "A parser for APT source files (package repositories specification)"
repository = { workspace = true }
homepage = { workspace = true }
keywords = ["debian", "deb822", "rfc822", "edit", "apt"]
categories = ["parser-implementations"]

[features]
default = []
keyserver = ["dep:sequoia-openpgp", "dep:sequoia-net", "dep:tokio"]

[dependencies]
<<<<<<< HEAD
deb822-lossless = { version = ">=0.2.4", path = "../deb822-lossless", features = ["derive"] }
=======
deb822-fast = { version = ">=0.1", path = "../deb822-fast", features = ["derive"] }
>>>>>>> 7d834ef9
url = { version = "2.5.4", features = ["serde"] }
sequoia-net = { version = "0.29", default-features = false, optional = true }
tokio = { version = "1", features = ["rt", "macros"], optional = true }
sequoia-openpgp = { version = "1.22", default-features = false, features = ["compression-deflate", "crypto-openssl"], optional = true }

[features]
default = ["lossless"]
lossless = []

[dev-dependencies]
indoc = { version = "2.0.6" }
tempfile = "3"<|MERGE_RESOLUTION|>--- conflicted
+++ resolved
@@ -11,23 +11,22 @@
 categories = ["parser-implementations"]
 
 [features]
-default = []
+default = ["lossless"]
+lossless = []
 keyserver = ["dep:sequoia-openpgp", "dep:sequoia-net", "dep:tokio"]
 
 [dependencies]
-<<<<<<< HEAD
-deb822-lossless = { version = ">=0.2.4", path = "../deb822-lossless", features = ["derive"] }
-=======
-deb822-fast = { version = ">=0.1", path = "../deb822-fast", features = ["derive"] }
->>>>>>> 7d834ef9
+deb822-lossless = { version = ">=0.2.4", path = "../deb822-lossless" }
+deb822-fast = { version = ">=0.1", path = "../deb822-fast", features = [
+    "derive",
+] }
 url = { version = "2.5.4", features = ["serde"] }
 sequoia-net = { version = "0.29", default-features = false, optional = true }
 tokio = { version = "1", features = ["rt", "macros"], optional = true }
-sequoia-openpgp = { version = "1.22", default-features = false, features = ["compression-deflate", "crypto-openssl"], optional = true }
-
-[features]
-default = ["lossless"]
-lossless = []
+sequoia-openpgp = { version = "1.22", default-features = false, features = [
+    "compression-deflate",
+    "crypto-openssl",
+], optional = true }
 
 [dev-dependencies]
 indoc = { version = "2.0.6" }
