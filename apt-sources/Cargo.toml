[package]
name = "apt-sources"
authors = ["Michał Fita <4925040+michalfita@users.noreply.github.com>"]
edition = "2021"
version = "0.2.0"
license = "Apache-2.0"
description = "A parser for APT source files (package repositories specification)"
repository = { workspace = true }
homepage = { workspace = true }
keywords = ["debian", "deb822", "rfc822", "edit", "apt"]
categories = ["parser-implementations"]

[features]
<<<<<<< HEAD
default = ["lossless"]
lossless = []
keyserver = ["dep:sequoia-openpgp", "dep:sequoia-net", "dep:tokio"]
=======
default = []
key-management = ["dep:sequoia-openpgp", "dep:sequoia-net", "dep:tokio"]
>>>>>>> 45ad4a46

[dependencies]
deb822-lossless = { version = ">=0.2.4", path = "../deb822-lossless" }
deb822-fast = { version = ">=0.1", path = "../deb822-fast", features = [
    "derive",
] }
url = { version = "2.5.4", features = ["serde"] }
sequoia-net = { version = "0.30", default-features = false, optional = true }
tokio = { version = "1", features = ["rt", "macros"], optional = true }
sequoia-openpgp = { version = "2.0", default-features = false, features = [
    "compression-deflate",
    "crypto-openssl",
], optional = true }
itertools = { version = "0.14.0" }

[dev-dependencies]
indoc = { version = "2.0.6" }
tempfile = "3"<|MERGE_RESOLUTION|>--- conflicted
+++ resolved
@@ -11,14 +11,9 @@
 categories = ["parser-implementations"]
 
 [features]
-<<<<<<< HEAD
 default = ["lossless"]
 lossless = []
-keyserver = ["dep:sequoia-openpgp", "dep:sequoia-net", "dep:tokio"]
-=======
-default = []
 key-management = ["dep:sequoia-openpgp", "dep:sequoia-net", "dep:tokio"]
->>>>>>> 45ad4a46
 
 [dependencies]
 deb822-lossless = { version = ">=0.2.4", path = "../deb822-lossless" }
