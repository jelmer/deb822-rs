#![deny(missing_docs)]
//! A library for parsing and manipulating APT source files that
//! use the DEB822 format to hold package repositories specifications.
//!
//! <div class="warning">
//!
//! Currently only lossy _serialization_ is implemented, lossless support
//! retaining file sequence and comments would come at later date.
//!
//! </div>
//!
//! # Examples
//!
//! ```rust
//!
//! use apt_sources::Repositories;
//! use std::path::Path;
//!
//! let text = r#"Types: deb
//! URIs: http://ports.ubuntu.com/
//! Suites: noble
//! Components: stable
//! Architectures: arm64
//! Signed-By:
//!  -----BEGIN PGP PUBLIC KEY BLOCK-----
//!  .
//!  mDMEY865UxYJKwYBBAHaRw8BAQdAd7Z0srwuhlB6JKFkcf4HU4SSS/xcRfwEQWzr
//!  crf6AEq0SURlYmlhbiBTdGFibGUgUmVsZWFzZSBLZXkgKDEyL2Jvb2t3b3JtKSA8
//!  ZGViaWFuLXJlbGVhc2VAbGlzdHMuZGViaWFuLm9yZz6IlgQTFggAPhYhBE1k/sEZ
//!  wgKQZ9bnkfjSWFuHg9SBBQJjzrlTAhsDBQkPCZwABQsJCAcCBhUKCQgLAgQWAgMB
//!  Ah4BAheAAAoJEPjSWFuHg9SBSgwBAP9qpeO5z1s5m4D4z3TcqDo1wez6DNya27QW
//!  WoG/4oBsAQCEN8Z00DXagPHbwrvsY2t9BCsT+PgnSn9biobwX7bDDg==
//!  =5NZE
//!  -----END PGP PUBLIC KEY BLOCK-----"#;
//!
//! let r = text.parse::<Repositories>().unwrap();
//! let suites = r[0].suites();
//! assert_eq!(suites[0], "noble");
//! ```
//!
// TODO: Not supported yet:
// See the ``lossless`` module (behind the ``lossless`` feature) for a more forgiving parser that
// allows partial parsing, parsing files with errors and unknown fields and editing while
// preserving formatting.

use deb822_fast::{FromDeb822, FromDeb822Paragraph, ToDeb822, ToDeb822Paragraph};
<<<<<<< HEAD
use error::RepositoryError;
use itertools::Itertools;
=======
use error::{LoadError, RepositoryError};
>>>>>>> 624680b9
use signature::Signature;
use std::path::Path;
use std::result::Result;
use std::{collections::HashSet, ops::Deref, str::FromStr};
use url::Url;

/// Distribution detection and utilities
pub mod distribution;
pub mod error;
#[cfg(feature = "key-management")]
/// Key management utilities for GPG keys
pub mod key_management;
#[cfg(feature = "key-management")]
pub mod keyserver;
#[cfg(feature = "legacy")]
pub mod legacy;
pub mod ppa;
pub mod signature;
/// Module for managing APT source lists
pub mod sources_manager;

/// A representation of the repository type, by role of packages it can provide, either `Binary`
/// (indicated by `deb`) or `Source` (indicated by `deb-src`).
#[derive(PartialEq, Eq, Hash, Debug, Clone)]
pub enum RepositoryType {
    /// Repository with binary packages, indicated as `deb`
    Binary,
    /// Repository with source packages, indicated as `deb-src`
    Source,
}

impl FromStr for RepositoryType {
    type Err = RepositoryError;

    fn from_str(s: &str) -> Result<Self, Self::Err> {
        match s {
            "deb" => Ok(RepositoryType::Binary),
            "deb-src" => Ok(RepositoryType::Source),
            _ => Err(RepositoryError::InvalidType),
        }
    }
}

impl From<&RepositoryType> for String {
    fn from(value: &RepositoryType) -> Self {
        match value {
            RepositoryType::Binary => "deb".to_owned(),
            RepositoryType::Source => "deb-src".to_owned(),
        }
    }
}

impl std::fmt::Display for RepositoryType {
    fn fmt(&self, f: &mut std::fmt::Formatter<'_>) -> std::fmt::Result {
        let s = match self {
            RepositoryType::Binary => "deb",
            RepositoryType::Source => "deb-src",
        };
        write!(f, "{s}")
    }
}

#[derive(Debug, Clone, Copy, PartialEq)]
/// Enumeration for fields like `By-Hash` which have third value of `force`
pub enum YesNoForce {
    /// True
    Yes,
    /// False
    No,
    /// Forced
    Force,
}

impl FromStr for YesNoForce {
    type Err = RepositoryError;

    fn from_str(s: &str) -> Result<Self, Self::Err> {
        match s {
            "yes" => Ok(Self::Yes),
            "no" => Ok(Self::No),
            "force" => Ok(Self::Force),
            _ => Err(RepositoryError::YesNoForceFieldInvalid),
        }
    }
}

impl From<&YesNoForce> for String {
    fn from(value: &YesNoForce) -> Self {
        match value {
            YesNoForce::Yes => "yes".to_owned(),
            YesNoForce::No => "no".to_owned(),
            YesNoForce::Force => "force".to_owned(),
        }
    }
}

impl std::fmt::Display for YesNoForce {
    fn fmt(&self, f: &mut std::fmt::Formatter<'_>) -> std::fmt::Result {
        let s = match self {
            YesNoForce::Yes => "yes",
            YesNoForce::No => "no",
            YesNoForce::Force => "force",
        };
        write!(f, "{s}")
    }
}

fn deserialize_types(text: &str) -> Result<HashSet<RepositoryType>, RepositoryError> {
    text.split_whitespace()
        .map(RepositoryType::from_str)
        .collect::<Result<HashSet<RepositoryType>, RepositoryError>>()
}

fn serialize_types(files: &HashSet<RepositoryType>) -> String {
    files.iter().map(|rt| rt.to_string()).join("\n")
}

fn deserialize_uris(text: &str) -> Result<Vec<Url>, String> {
    // TODO: bad error type
    text.split_whitespace()
        .map(Url::from_str)
        .collect::<Result<Vec<Url>, _>>()
        .map_err(|e| e.to_string()) // TODO: bad error type
}

fn serialize_uris(uris: &[Url]) -> String {
    uris.iter().map(|u| u.as_str()).join(" ")
}

fn deserialize_string_chain(text: &str) -> Result<Vec<String>, String> {
    // TODO: bad error type
    Ok(text.split_whitespace().map(|x| x.to_string()).collect())
}

fn deserialize_yesno(text: &str) -> Result<bool, RepositoryError> {
    // TODO: bad error type
    match text {
        "yes" => Ok(true),
        "no" => Ok(false),
        _ => Err(RepositoryError::YesNoFieldInvalid),
    }
}

fn serializer_yesno(value: &bool) -> String {
    if *value {
        "yes".to_string()
    } else {
        "no".to_string()
    }
}

fn serialize_string_chain(chain: &[String]) -> String {
    chain.join(" ")
}

/// A structure representing APT repository as declared by DEB822 source file
///
/// According to `sources.list(5)` man pages, only four fields are mandatory:
/// * `Types` either `deb` or/and `deb-src`
/// * `URIs` to repositories holding valid APT structure (unclear if multiple are allowed)
/// * `Suites` usually being distribution codenames
/// * `Component` most of the time `main`, but it's a section of the repository
///
/// The manpage specifies following optional fields
/// * `Enabled`        is a yes/no field, default yes
/// * `Architectures`
/// * `Languages`
/// * `Targets`
/// * `PDiffs`         is a yes/no field
/// * `By-Hash`        is a yes/no/force field
/// * `Allow-Insecure` is a yes/no field, default no
/// * `Allow-Weak`     is a yes/no field, default no
/// * `Allow-Downgrade-To-Insecure` is a yes/no field, default no
/// * `Trusted`        us a yes/no field
/// * `Signed-By`      is either path to the key or PGP key block
/// * `Check-Valid-Until` is a yes/no field
/// * `Valid-Until-Min`
/// * `Valid-Until-Max`
/// * `Check-Date`     is a yes/no field
/// * `Date-Max-Future`
/// * `InRelease-Path` relative path
/// * `Snapshot`       either `enable` or a snapshot ID
///
/// The unit tests of APT use:
/// * `Description`
///
/// The RepoLib tool uses:
/// * `X-Repolib-Name` identifier for own reference, meaningless for APT
///
/// Note: Multivalues `*-Add` & `*-Remove` semantics aren't supported.
#[derive(FromDeb822, ToDeb822, Clone, PartialEq, /*Eq,*/ Debug, Default)]
pub struct Repository {
    /// If `no` (false) the repository is ignored by APT
    #[deb822(field = "Enabled", deserialize_with = deserialize_yesno, serialize_with = serializer_yesno)]
    // TODO: support for `default` if omitted is missing
    pub enabled: Option<bool>,

    /// The value `RepositoryType::Binary` (`deb`) or/and `RepositoryType::Source` (`deb-src`)
    #[deb822(field = "Types", deserialize_with = deserialize_types, serialize_with = serialize_types)]
    pub types: HashSet<RepositoryType>, // consider alternative, closed set
    /// The address of the repository
    #[deb822(field = "URIs", deserialize_with = deserialize_uris, serialize_with = serialize_uris)]
    pub uris: Vec<Url>, // according to Debian that's URI, but this type is more advanced than URI from `http` crate
    /// The distribution name as codename or suite type (like `stable` or `testing`)
    #[deb822(field = "Suites", deserialize_with = deserialize_string_chain, serialize_with = serialize_string_chain)]
    pub suites: Vec<String>,
    /// (Optional) Section of the repository, usually `main`, `contrib` or `non-free`
    /// return `None` if repository is Flat Repository Format (https://wiki.debian.org/DebianRepository/Format#Flat_Repository_Format)
    #[deb822(field = "Components", deserialize_with = deserialize_string_chain, serialize_with = serialize_string_chain)]
    pub components: Option<Vec<String>>,

    /// (Optional) Architectures binaries from this repository run on
    #[deb822(field = "Architectures", deserialize_with = deserialize_string_chain, serialize_with = serialize_string_chain)]
    pub architectures: Vec<String>,
    /// (Optional) Translations support to download
    #[deb822(field = "Languages", deserialize_with = deserialize_string_chain, serialize_with = serialize_string_chain)]
    pub languages: Option<Vec<String>>, // TODO: Option is redundant to empty vectors
    /// (Optional) Download targets to acquire from this source
    #[deb822(field = "Targets", deserialize_with = deserialize_string_chain, serialize_with = serialize_string_chain)]
    pub targets: Option<Vec<String>>,
    /// (Optional) Controls if APT should try PDiffs instead of downloading indexes entirely; if not set defaults to configuration option `Acquire::PDiffs`
    #[deb822(field = "PDiffs", deserialize_with = deserialize_yesno)]
    pub pdiffs: Option<bool>,
    /// (Optional) Controls if APT should try to acquire indexes via a URI constructed from a hashsum of the expected file
    #[deb822(field = "By-Hash")]
    pub by_hash: Option<YesNoForce>,
    /// (Optional) If yes circumvents parts of `apt-secure`, don't thread lightly
    #[deb822(field = "Allow-Insecure")]
    pub allow_insecure: Option<bool>, // TODO: redundant option, not present = default no
    /// (Optional) If yes circumvents parts of `apt-secure`, don't thread lightly
    #[deb822(field = "Allow-Weak")]
    pub allow_weak: Option<bool>, // TODO: redundant option, not present = default no
    /// (Optional) If yes circumvents parts of `apt-secure`, don't thread lightly
    #[deb822(field = "Allow-Downgrade-To-Insecure")]
    pub allow_downgrade_to_insecure: Option<bool>, // TODO: redundant option, not present = default no
    /// (Optional) If set forces whether APT considers source as rusted or no (default not present is a third state)
    #[deb822(field = "Trusted")]
    pub trusted: Option<bool>,
    /// (Optional) Contains either absolute path to GPG keyring or embedded GPG public key block, if not set APT uses all trusted keys;
    /// I can't find example of using with fingerprints
    #[deb822(field = "Signed-By")]
    pub signature: Option<Signature>,

    /// (Optional) Field ignored by APT but used by RepoLib to identify repositories, Ubuntu sources contain them
    #[deb822(field = "X-Repolib-Name")]
    pub x_repolib_name: Option<String>, // this supports RepoLib still used by PopOS, even if removed from Debian/Ubuntu

    /// (Optional) Field not present in the man page, but used in APT unit tests, potentially to hold the repository description
    #[deb822(field = "Description")]
    pub description: Option<String>, // options: HashMap<String, String> // My original parser kept remaining optional fields in the hash map, is this right approach?
}

impl Repository {
    /// Returns slice of strings containing suites for which this repository provides
    pub fn suites(&self) -> &[String] {
        self.suites.as_slice()
    }
<<<<<<< HEAD
=======

    /// Returns the repository types (deb/deb-src)
    pub fn types(&self) -> &HashSet<RepositoryType> {
        &self.types
    }

    /// Returns the repository URIs
    pub fn uris(&self) -> &[Url] {
        &self.uris
    }

    /// Returns the repository components
    pub fn components(&self) -> Option<&[String]> {
        self.components.as_deref()
    }

    /// Returns the repository architectures
    pub fn architectures(&self) -> &[String] {
        &self.architectures
    }

    /// Generate legacy .list format lines for this repository
    pub fn to_legacy_format(&self) -> String {
        let mut lines = Vec::new();

        // Generate deb and/or deb-src lines
        for repo_type in &self.types {
            let type_str = match repo_type {
                RepositoryType::Binary => "deb",
                RepositoryType::Source => "deb-src",
            };

            for uri in &self.uris {
                for suite in &self.suites {
                    let mut line = format!("{} {} {}", type_str, uri, suite);

                    // Add components
                    if let Some(components) = &self.components {
                        for component in components {
                            line.push(' ');
                            line.push_str(component);
                        }
                    }

                    lines.push(line);
                }
            }
        }

        lines.join("\n") + "\n"
    }

    /// Parse a legacy apt sources.list line (e.g., "deb http://example.com/debian stable main")
    pub fn parse_legacy_line(line: &str) -> Result<Repository, String> {
        let parts: Vec<&str> = line.split_whitespace().collect();

        if parts.len() < 4 {
            return Err("Invalid repository line format".to_string());
        }

        let repo_type = match parts[0] {
            "deb" => RepositoryType::Binary,
            "deb-src" => RepositoryType::Source,
            _ => return Err("Line must start with 'deb' or 'deb-src'".to_string()),
        };

        let uri = Url::parse(parts[1]).map_err(|_| "Invalid URI".to_string())?;

        let suite = parts[2].to_string();
        let components: Vec<String> = parts[3..].iter().map(|s| s.to_string()).collect();

        Ok(Repository {
            enabled: Some(true),
            types: HashSet::from([repo_type]),
            uris: vec![uri],
            suites: vec![suite],
            components: Some(components),
            architectures: vec![],
            signature: None,
            ..Default::default()
        })
    }
>>>>>>> 624680b9
}

/// Container for multiple `Repository` specifications as single `.sources` file may contain as per specification
#[derive(Debug, Clone, PartialEq)]
pub struct Repositories(Vec<Repository>);

impl Default for Repositories {
    /// Creates a default instance by loading repositories from /etc/apt/
    ///
    /// Errors are logged as warnings (if the `tracing` feature is enabled) but
    /// don't prevent loading valid repositories (like APT does)
    fn default() -> Self {
        let (repos, errors) = Self::load_from_directory(std::path::Path::new("/etc/apt"));

        // Log any errors encountered, but continue (like APT)
        #[cfg(feature = "tracing")]
        for error in errors {
            tracing::warn!("Failed to load APT source: {}", error);
        }

        // Without tracing feature, errors are silently ignored
        #[cfg(not(feature = "tracing"))]
        let _ = errors;

        repos
    }
}

impl Repositories {
    /// Creates empty container of repositories
    pub fn empty() -> Self {
        Repositories(Vec::new())
    }

    /// Creates repositories from container consisting `Repository` instances
    pub fn new<Container>(container: Container) -> Self
    where
        Container: Into<Vec<Repository>>,
    {
        Repositories(container.into())
    }

    /// Parse traditional sources.list format (one-line format)
    /// Each non-empty, non-comment line is parsed as a separate repository
    pub fn parse_legacy_format(content: &str) -> Result<Self, String> {
        let mut repositories = Vec::new();

        for line in content.lines() {
            let trimmed = line.trim();

            // Skip empty lines and comments
            if trimmed.is_empty() || trimmed.starts_with('#') {
                continue;
            }

            // Parse the line as a repository
            let repo = Repository::parse_legacy_line(trimmed)?;
            repositories.push(repo);
        }

        Ok(Repositories(repositories))
    }

    /// Load repositories from a directory (e.g., /etc/apt/)
    ///
    /// This will load:
    /// - sources.list file from the directory
    /// - All *.list files from sources.list.d/ subdirectory (in lexicographical order)
    /// - All *.sources files from sources.list.d/ subdirectory (in lexicographical order)
    ///
    /// Returns a tuple of (successfully loaded repositories, errors encountered).
    /// This method is resilient like APT - errors in individual files don't prevent
    /// loading other valid repositories.
    pub fn load_from_directory(path: &Path) -> (Self, Vec<LoadError>) {
        use std::fs;

        let mut all_repositories = Repositories::empty();
        let mut errors = Vec::new();

        // Process main sources.list file if it exists
        let main_sources = path.join("sources.list");
        if main_sources.exists() {
            match fs::read_to_string(&main_sources) {
                Ok(content) => match Self::parse_legacy_format(&content) {
                    Ok(repos) => all_repositories.extend(repos.0),
                    Err(e) => errors.push(LoadError::Parse {
                        path: main_sources,
                        error: e,
                    }),
                },
                Err(e) => errors.push(LoadError::Io {
                    path: main_sources,
                    error: e,
                }),
            }
        }

        // Process files from sources.list.d/ directory
        let sources_d = path.join("sources.list.d");
        if !sources_d.is_dir() {
            return (all_repositories, errors);
        }

        let entries = match fs::read_dir(&sources_d) {
            Ok(entries) => entries,
            Err(e) => {
                errors.push(LoadError::DirectoryRead {
                    path: sources_d,
                    error: e,
                });
                return (all_repositories, errors);
            }
        };

        // Collect and sort entries lexicographically like APT does
        let mut entry_paths: Vec<_> = entries
            .filter_map(|entry| entry.ok())
            .map(|entry| entry.path())
            .filter(|p| p.is_file())
            .filter(|p| {
                p.file_name()
                    .and_then(|n| n.to_str())
                    .map(|n| n.ends_with(".list") || n.ends_with(".sources"))
                    .unwrap_or(false)
            })
            .collect();
        entry_paths.sort();

        for file_path in entry_paths {
            let file_name = file_path.file_name().and_then(|n| n.to_str()).unwrap_or("");

            let content = match fs::read_to_string(&file_path) {
                Ok(content) => content,
                Err(e) => {
                    errors.push(LoadError::Io {
                        path: file_path,
                        error: e,
                    });
                    continue;
                }
            };

            let parse_result = if file_name.ends_with(".list") {
                Self::parse_legacy_format(&content)
                    .map(|repos| repos.0)
                    .map_err(|e| LoadError::Parse {
                        path: file_path,
                        error: e,
                    })
            } else if file_name.ends_with(".sources") {
                content
                    .parse::<Repositories>()
                    .map(|repos| repos.0)
                    .map_err(|e| LoadError::Parse {
                        path: file_path,
                        error: e,
                    })
            } else {
                continue;
            };

            match parse_result {
                Ok(repos) => all_repositories.extend(repos),
                Err(e) => errors.push(e),
            }
        }

        (all_repositories, errors)
    }

    /// Load repositories from a directory, failing on first error
    ///
    /// Use this when you want strict error handling and need the loading
    /// to stop at the first problem encountered.
    pub fn load_from_directory_strict(path: &Path) -> Result<Self, LoadError> {
        let (repos, errors) = Self::load_from_directory(path);
        if let Some(error) = errors.into_iter().next() {
            Err(error)
        } else {
            Ok(repos)
        }
    }

    /// Push a new repository
    pub fn push(&mut self, repo: Repository) {
        self.0.push(repo);
    }

    /// Retain repositories matching a predicate
    pub fn retain<F>(&mut self, f: F)
    where
        F: FnMut(&Repository) -> bool,
    {
        self.0.retain(f);
    }

    /// Get iterator over repositories
    pub fn iter(&self) -> std::slice::Iter<'_, Repository> {
        self.0.iter()
    }

    /// Get mutable iterator over repositories
    pub fn iter_mut(&mut self) -> std::slice::IterMut<'_, Repository> {
        self.0.iter_mut()
    }

    /// Extend with an iterator of repositories
    pub fn extend<I>(&mut self, iter: I)
    where
        I: IntoIterator<Item = Repository>,
    {
        self.0.extend(iter);
    }

    /// Check if empty
    pub fn is_empty(&self) -> bool {
        self.0.is_empty()
    }
}

impl std::str::FromStr for Repositories {
    type Err = String;

    fn from_str(s: &str) -> Result<Self, Self::Err> {
        let deb822: deb822_fast::Deb822 =
            s.parse().map_err(|e: deb822_fast::Error| e.to_string())?;

        let repos = deb822
            .iter()
            .map(Repository::from_paragraph)
            .collect::<Result<Vec<Repository>, Self::Err>>()?;
        Ok(Repositories(repos))
    }
}

impl std::fmt::Display for Repositories {
    fn fmt(&self, f: &mut std::fmt::Formatter<'_>) -> std::fmt::Result {
        let result = self
            .0
            .iter()
            .map(|r| {
                let p: deb822_fast::Paragraph = r.to_paragraph();
                p.to_string()
            })
            .collect::<Vec<_>>()
            .join("\n");
        f.write_str(&result)
    }
}

impl Deref for Repositories {
    type Target = Vec<Repository>;

    fn deref(&self) -> &Self::Target {
        &self.0
    }
}

#[cfg(test)]
mod tests {
    use std::{collections::HashSet, str::FromStr};

    use indoc::indoc;
    use url::Url;

    use crate::{signature::Signature, Repositories, Repository, RepositoryType};

    #[test]
    fn test_not_machine_readable() {
        let s = indoc!(
            r#"
            deb [arch=arm64 signed-by=/usr/share/keyrings/docker.gpg] http://ports.ubuntu.com/ noble stable
        "#
        );
        let ret = s.parse::<Repositories>();
        assert!(ret.is_err());
        //assert_eq!(ret.unwrap_err(), "Not machine readable".to_string());
        assert_eq!(ret.unwrap_err(), "Unexpected token:  ".to_string());
    }

    #[test]
    fn test_parse_flat_repo() {
        let s = indoc! {r#"
            Types: deb
            URIs: http://ports.ubuntu.com/
            Suites: ./
            Architectures: arm64
        "#};

        let repos = s
            .parse::<Repositories>()
            .expect("Shall be parsed flawlessly");
        assert!(repos[0].types.contains(&super::RepositoryType::Binary));
    }

    #[test]
    fn test_parse_w_keyblock() {
        let s = indoc!(
            r#"
            Types: deb
            URIs: http://ports.ubuntu.com/
            Suites: noble
            Components: stable
            Architectures: arm64
            Signed-By:
             -----BEGIN PGP PUBLIC KEY BLOCK-----
             .
             mDMEY865UxYJKwYBBAHaRw8BAQdAd7Z0srwuhlB6JKFkcf4HU4SSS/xcRfwEQWzr
             crf6AEq0SURlYmlhbiBTdGFibGUgUmVsZWFzZSBLZXkgKDEyL2Jvb2t3b3JtKSA8
             ZGViaWFuLXJlbGVhc2VAbGlzdHMuZGViaWFuLm9yZz6IlgQTFggAPhYhBE1k/sEZ
             wgKQZ9bnkfjSWFuHg9SBBQJjzrlTAhsDBQkPCZwABQsJCAcCBhUKCQgLAgQWAgMB
             Ah4BAheAAAoJEPjSWFuHg9SBSgwBAP9qpeO5z1s5m4D4z3TcqDo1wez6DNya27QW
             WoG/4oBsAQCEN8Z00DXagPHbwrvsY2t9BCsT+PgnSn9biobwX7bDDg==
             =5NZE
             -----END PGP PUBLIC KEY BLOCK-----
        "#
        );

        let repos = s
            .parse::<Repositories>()
            .expect("Shall be parsed flawlessly");
        assert!(repos[0].types.contains(&super::RepositoryType::Binary));
        assert!(matches!(repos[0].signature, Some(Signature::KeyBlock(_))));
    }

    #[test]
    fn test_parse_w_keypath() {
        let s = indoc!(
            r#"
            Types: deb
            URIs: http://ports.ubuntu.com/
            Suites: noble
            Components: stable
            Architectures: arm64
            Signed-By: /usr/share/keyrings/ubuntu-archive-keyring.gpg
        "#
        );

        let reps = s
            .parse::<Repositories>()
            .expect("Shall be parsed flawlessly");
        assert!(reps[0].types.contains(&super::RepositoryType::Binary));
        assert!(matches!(reps[0].signature, Some(Signature::KeyPath(_))));
    }

    #[test]
    fn test_serialize() {
        //let repos = Repositories::empty();
        let repos = Repositories::new([Repository {
            enabled: Some(true), // TODO: looks odd, as only `Enabled: no` in meaningful
            types: HashSet::from([RepositoryType::Binary]),
            architectures: vec!["arm64".to_owned()],
            uris: vec![Url::from_str("https://deb.debian.org/debian").unwrap()],
            suites: vec!["jammy".to_owned()],
            components: Some(vec!["main".to_owned()]),
            signature: None,
            x_repolib_name: None,
            languages: None,
            targets: None,
            pdiffs: None,
            ..Default::default()
        }]);
        let text = repos.to_string();
        assert_eq!(
            text,
            indoc! {r#"
            Enabled: yes
            Types: deb
            URIs: https://deb.debian.org/debian
            Suites: jammy
            Components: main
            Architectures: arm64
        "#}
        );
    }

    #[test]
    fn test_yesnoforce_to_string() {
        let yes = crate::YesNoForce::Yes;
        assert_eq!(yes.to_string(), "yes");

        let no = crate::YesNoForce::No;
        assert_eq!(no.to_string(), "no");

        let force = crate::YesNoForce::Force;
        assert_eq!(force.to_string(), "force");
    }

    #[test]
    fn test_repository_type_display() {
        assert_eq!(RepositoryType::Binary.to_string(), "deb");
        assert_eq!(RepositoryType::Source.to_string(), "deb-src");
    }

    #[test]
    fn test_yesnoforce_display() {
        assert_eq!(crate::YesNoForce::Yes.to_string(), "yes");
        assert_eq!(crate::YesNoForce::No.to_string(), "no");
        assert_eq!(crate::YesNoForce::Force.to_string(), "force");
    }

    #[test]
    fn test_repositories_is_empty() {
        let empty_repos = Repositories::empty();
        assert!(empty_repos.is_empty());

        let mut repos = Repositories::empty();
        repos.push(Repository::default());
        assert!(!repos.is_empty());
    }

    #[test]
    fn test_repository_getters() {
        let repo = Repository {
            types: HashSet::from([RepositoryType::Binary, RepositoryType::Source]),
            uris: vec![Url::parse("http://example.com/debian").unwrap()],
            suites: vec!["stable".to_string()],
            components: Some(vec!["main".to_string(), "contrib".to_string()]),
            architectures: vec!["amd64".to_string(), "arm64".to_string()],
            ..Default::default()
        };

        // Test types getter
        assert_eq!(
            repo.types(),
            &HashSet::from([RepositoryType::Binary, RepositoryType::Source])
        );

        // Test uris getter
        assert_eq!(repo.uris().len(), 1);
        assert_eq!(repo.uris()[0].to_string(), "http://example.com/debian");

        // Test suites getter (existing)
        assert_eq!(repo.suites(), vec!["stable"]);

        // Test components getter
        assert_eq!(
            repo.components(),
            Some(vec!["main".to_string(), "contrib".to_string()].as_slice())
        );

        // Test architectures getter
        assert_eq!(repo.architectures(), vec!["amd64", "arm64"]);
    }

    #[test]
    fn test_repositories_iter() {
        let mut repos = Repositories::empty();
        repos.push(Repository {
            suites: vec!["stable".to_string()],
            ..Default::default()
        });
        repos.push(Repository {
            suites: vec!["testing".to_string()],
            ..Default::default()
        });

        // Test iter()
        let suites: Vec<_> = repos.iter().map(|r| r.suites()).collect();
        assert_eq!(suites.len(), 2);
        assert_eq!(suites[0], vec!["stable"]);
        assert_eq!(suites[1], vec!["testing"]);

        // Test iter_mut() - modifying through mutable iterator
        for repo in repos.iter_mut() {
            repo.enabled = Some(false);
        }

        for repo in repos.iter() {
            assert_eq!(repo.enabled, Some(false));
        }
    }

    #[test]
    fn test_parse_legacy_format() {
        let content = indoc! {r#"
            # This is a comment
            deb http://archive.ubuntu.com/ubuntu jammy main restricted
            deb-src http://archive.ubuntu.com/ubuntu jammy main restricted
            
            # Another comment
            deb http://security.ubuntu.com/ubuntu jammy-security main
        "#};

        let repos = Repositories::parse_legacy_format(content).unwrap();
        assert_eq!(repos.len(), 3);

        // First repository
        assert!(repos[0].types().contains(&RepositoryType::Binary));
        assert_eq!(
            repos[0].uris()[0].to_string(),
            "http://archive.ubuntu.com/ubuntu"
        );
        assert_eq!(repos[0].suites(), vec!["jammy"]);
        assert_eq!(
            repos[0].components(),
            Some(vec!["main".to_string(), "restricted".to_string()].as_slice())
        );

        // Second repository
        assert!(repos[1].types().contains(&RepositoryType::Source));

        // Third repository
        assert_eq!(repos[2].suites(), vec!["jammy-security"]);
        assert_eq!(
            repos[2].components(),
            Some(vec!["main".to_string()].as_slice())
        );
    }
}<|MERGE_RESOLUTION|>--- conflicted
+++ resolved
@@ -44,12 +44,9 @@
 // preserving formatting.
 
 use deb822_fast::{FromDeb822, FromDeb822Paragraph, ToDeb822, ToDeb822Paragraph};
-<<<<<<< HEAD
-use error::RepositoryError;
+use error::{LoadError, RepositoryError};
 use itertools::Itertools;
-=======
-use error::{LoadError, RepositoryError};
->>>>>>> 624680b9
+use legacy::LegacyRepositories;
 use signature::Signature;
 use std::path::Path;
 use std::result::Result;
@@ -307,8 +304,6 @@
     pub fn suites(&self) -> &[String] {
         self.suites.as_slice()
     }
-<<<<<<< HEAD
-=======
 
     /// Returns the repository types (deb/deb-src)
     pub fn types(&self) -> &HashSet<RepositoryType> {
@@ -329,69 +324,6 @@
     pub fn architectures(&self) -> &[String] {
         &self.architectures
     }
-
-    /// Generate legacy .list format lines for this repository
-    pub fn to_legacy_format(&self) -> String {
-        let mut lines = Vec::new();
-
-        // Generate deb and/or deb-src lines
-        for repo_type in &self.types {
-            let type_str = match repo_type {
-                RepositoryType::Binary => "deb",
-                RepositoryType::Source => "deb-src",
-            };
-
-            for uri in &self.uris {
-                for suite in &self.suites {
-                    let mut line = format!("{} {} {}", type_str, uri, suite);
-
-                    // Add components
-                    if let Some(components) = &self.components {
-                        for component in components {
-                            line.push(' ');
-                            line.push_str(component);
-                        }
-                    }
-
-                    lines.push(line);
-                }
-            }
-        }
-
-        lines.join("\n") + "\n"
-    }
-
-    /// Parse a legacy apt sources.list line (e.g., "deb http://example.com/debian stable main")
-    pub fn parse_legacy_line(line: &str) -> Result<Repository, String> {
-        let parts: Vec<&str> = line.split_whitespace().collect();
-
-        if parts.len() < 4 {
-            return Err("Invalid repository line format".to_string());
-        }
-
-        let repo_type = match parts[0] {
-            "deb" => RepositoryType::Binary,
-            "deb-src" => RepositoryType::Source,
-            _ => return Err("Line must start with 'deb' or 'deb-src'".to_string()),
-        };
-
-        let uri = Url::parse(parts[1]).map_err(|_| "Invalid URI".to_string())?;
-
-        let suite = parts[2].to_string();
-        let components: Vec<String> = parts[3..].iter().map(|s| s.to_string()).collect();
-
-        Ok(Repository {
-            enabled: Some(true),
-            types: HashSet::from([repo_type]),
-            uris: vec![uri],
-            suites: vec![suite],
-            components: Some(components),
-            architectures: vec![],
-            signature: None,
-            ..Default::default()
-        })
-    }
->>>>>>> 624680b9
 }
 
 /// Container for multiple `Repository` specifications as single `.sources` file may contain as per specification
@@ -432,27 +364,6 @@
         Container: Into<Vec<Repository>>,
     {
         Repositories(container.into())
-    }
-
-    /// Parse traditional sources.list format (one-line format)
-    /// Each non-empty, non-comment line is parsed as a separate repository
-    pub fn parse_legacy_format(content: &str) -> Result<Self, String> {
-        let mut repositories = Vec::new();
-
-        for line in content.lines() {
-            let trimmed = line.trim();
-
-            // Skip empty lines and comments
-            if trimmed.is_empty() || trimmed.starts_with('#') {
-                continue;
-            }
-
-            // Parse the line as a repository
-            let repo = Repository::parse_legacy_line(trimmed)?;
-            repositories.push(repo);
-        }
-
-        Ok(Repositories(repositories))
     }
 
     /// Load repositories from a directory (e.g., /etc/apt/)
@@ -465,6 +376,11 @@
     /// Returns a tuple of (successfully loaded repositories, errors encountered).
     /// This method is resilient like APT - errors in individual files don't prevent
     /// loading other valid repositories.
+    ///
+    /// <div class="warning">
+    /// This loads all repositories from all files, but information about which file they're
+    /// loaded from is **lost** in the process.u
+    /// </div>
     pub fn load_from_directory(path: &Path) -> (Self, Vec<LoadError>) {
         use std::fs;
 
@@ -475,13 +391,18 @@
         let main_sources = path.join("sources.list");
         if main_sources.exists() {
             match fs::read_to_string(&main_sources) {
-                Ok(content) => match Self::parse_legacy_format(&content) {
-                    Ok(repos) => all_repositories.extend(repos.0),
-                    Err(e) => errors.push(LoadError::Parse {
-                        path: main_sources,
-                        error: e,
-                    }),
-                },
+                Ok(content) => {
+                    match LegacyRepositories::from_str(&content)/*Self::parse_legacy_format(&content)*/ {
+                        Ok(repos) => {
+                           // let legacy_repos = .collect::<Vec<Repository>, _>>();
+                            all_repositories.extend(repos.repositories().map(|l| l.into()))
+                        },
+                        Err(e) => errors.push(LoadError::Parse {
+                            path: main_sources,
+                            error: e.to_string(), // TODO [MF]: doesn't look right, we shall have error type for every kind
+                        }),
+                    }
+                }
                 Err(e) => errors.push(LoadError::Io {
                     path: main_sources,
                     error: e,
@@ -535,12 +456,18 @@
             };
 
             let parse_result = if file_name.ends_with(".list") {
-                Self::parse_legacy_format(&content)
-                    .map(|repos| repos.0)
+                LegacyRepositories::from_str(&content)
+                    .map(|repos| repos.repositories().map(|l| l.into()).collect())
                     .map_err(|e| LoadError::Parse {
                         path: file_path,
-                        error: e,
+                        error: e.to_string(), // TODO [MF]: looks like it's time for `thiserror`
                     })
+                // Self::parse_legacy_format(&content)
+                //     .map(|repos| repos.0)
+                //     .map_err(|e| LoadError::Parse {
+                //         path: file_path,
+                //         error: e, // TODO [MF]: looks like it's time for `thiserror`
+                //     })
             } else if file_name.ends_with(".sources") {
                 content
                     .parse::<Repositories>()
@@ -864,41 +791,4 @@
             assert_eq!(repo.enabled, Some(false));
         }
     }
-
-    #[test]
-    fn test_parse_legacy_format() {
-        let content = indoc! {r#"
-            # This is a comment
-            deb http://archive.ubuntu.com/ubuntu jammy main restricted
-            deb-src http://archive.ubuntu.com/ubuntu jammy main restricted
-            
-            # Another comment
-            deb http://security.ubuntu.com/ubuntu jammy-security main
-        "#};
-
-        let repos = Repositories::parse_legacy_format(content).unwrap();
-        assert_eq!(repos.len(), 3);
-
-        // First repository
-        assert!(repos[0].types().contains(&RepositoryType::Binary));
-        assert_eq!(
-            repos[0].uris()[0].to_string(),
-            "http://archive.ubuntu.com/ubuntu"
-        );
-        assert_eq!(repos[0].suites(), vec!["jammy"]);
-        assert_eq!(
-            repos[0].components(),
-            Some(vec!["main".to_string(), "restricted".to_string()].as_slice())
-        );
-
-        // Second repository
-        assert!(repos[1].types().contains(&RepositoryType::Source));
-
-        // Third repository
-        assert_eq!(repos[2].suites(), vec!["jammy-security"]);
-        assert_eq!(
-            repos[2].components(),
-            Some(vec!["main".to_string()].as_slice())
-        );
-    }
 }