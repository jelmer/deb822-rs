--- conflicted
+++ resolved
@@ -87,7 +87,7 @@
     }
 }
 
-impl std::fmt::Display for RepositoryType {
+impl Display for RepositoryType {
     fn fmt(&self, f: &mut std::fmt::Formatter<'_>) -> std::fmt::Result {
         let s = match self {
             RepositoryType::Binary => "deb",
@@ -131,15 +131,6 @@
     }
 }
 
-<<<<<<< HEAD
-impl Display for YesNoForce {
-    fn fmt(&self, f: &mut std::fmt::Formatter<'_>) -> std::fmt::Result {
-        match self {
-            YesNoForce::Yes => write!(f, "yes"),
-            YesNoForce::No => write!(f, "no"),
-            YesNoForce::Force => write!(f, "force"),
-        }
-=======
 impl std::fmt::Display for YesNoForce {
     fn fmt(&self, f: &mut std::fmt::Formatter<'_>) -> std::fmt::Result {
         let s = match self {
@@ -147,8 +138,7 @@
             YesNoForce::No => "no",
             YesNoForce::Force => "force",
         };
-        write!(f, "{}", s)
->>>>>>> e5b53822
+        f.write_str(s)
     }
 }
 
@@ -862,7 +852,6 @@
     }
 
     #[test]
-<<<<<<< HEAD
     fn test_mutable_trait_then_serialize() {
         let mut r = Repository::empty();
 
@@ -890,7 +879,8 @@
             "#}
         );
     }
-=======
+
+    #[test]
     fn test_yesnoforce_to_string() {
         let yes = crate::YesNoForce::Yes;
         assert_eq!((&yes).to_string(), "yes");
@@ -1055,5 +1045,4 @@
         repos.push(Repository::default());
         assert!(!repos.is_empty());
     }
->>>>>>> e5b53822
 }