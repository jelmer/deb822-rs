//! A module for handling errors in `apt-sources` crate of `deb822-rs` project.
//! It intends to address error handling in meaningful manner, less vague than just passing
//! `String` as error.

/// Errors for APT sources parsing and conversion to `Repository`
#[derive(Debug)]
pub enum RepositoryError {
    /// Invalid repository format
    InvalidFormat,
    /// Invalid repository URI
    InvalidUri,
    /// Missing repository URI - mandatory
    MissingUri,
    /// Unrecognized repository type
    InvalidType,
    /// The `Signed-By` field is incorrect
    InvalidSignature,
    /// Errors in lossy serializer or deserializer
    Lossy(deb822_fast::Error),
    /// I/O Error
    Io(std::io::Error),
<<<<<<< HEAD
    /// Problem with URL validity
    URLParsingFailure(url::ParseError),
=======
>>>>>>> 7d834ef9
}

impl From<std::io::Error> for RepositoryError {
    fn from(e: std::io::Error) -> Self {
        Self::Io(e)
    }
}

impl From<url::ParseError> for RepositoryError {
    fn from(e: url::ParseError) -> Self {
        Self::URLParsingFailure(e)
    }
}

impl std::fmt::Display for RepositoryError {
    fn fmt(&self, f: &mut std::fmt::Formatter<'_>) -> Result<(), std::fmt::Error> {
        match self {
            Self::InvalidFormat => write!(f, "Invalid repository format"),
            Self::InvalidUri => write!(f, "Invalid repository URI"),
            Self::MissingUri => write!(f, "Missing repository URI"),
            Self::InvalidType => write!(f, "Invalid repository type"),
            Self::InvalidSignature => write!(f, "The field `Signed-By` is incorrect"),
            Self::Lossy(e) => write!(f, "Lossy parser error: {}", e),
            Self::Io(e) => write!(f, "IO error: {}", e),
            Self::URLParsingFailure(e) => write!(f, "URL parsing failure: {}", e),
        }
    }
}<|MERGE_RESOLUTION|>--- conflicted
+++ resolved
@@ -19,11 +19,8 @@
     Lossy(deb822_fast::Error),
     /// I/O Error
     Io(std::io::Error),
-<<<<<<< HEAD
     /// Problem with URL validity
     URLParsingFailure(url::ParseError),
-=======
->>>>>>> 7d834ef9
 }
 
 impl From<std::io::Error> for RepositoryError {
